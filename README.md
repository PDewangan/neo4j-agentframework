--- conflicted
+++ resolved
@@ -21,11 +21,7 @@
 - **25.9 GB indexed**: Technical content from O'Reilly, Manning, arXiv, Neo4j Official
 - **Categories**: Neo4j (59%), Graph Theory/ML (32%), RAG (5%), Knowledge Graphs (3%), Vector DBs (1%)
 
-<<<<<<< HEAD
-**See**: [Aura Database Analysis](docs/analysis/AURA_DATABASE_ANALYSIS_REPORT.md) for complete technical analysis
-=======
 **See**: [AURA_DATABASE_ANALYSIS_REPORT.md](AURA_DATABASE_ANALYSIS_REPORT.md) for complete analysis
->>>>>>> e38ff58b
 
 ## 🏗️ Architecture Options
 
@@ -149,19 +145,11 @@
 - Vector Database Management Systems (arXiv 2309.11322)
 
 **Explore with Cypher Queries:**
-<<<<<<< HEAD
-- **[45 Copy-Paste Queries](docs/cypher/AURA_CYPHER_QUERIES.md)** - Complete Cypher guide with graph DB benefits
-- **[Results Explained](docs/analysis/CYPHER_ANALYSIS_RESULTS_EXPLAINED.md)** - Non-technical explanation with scripts
-- **[Browser Queries](docs/cypher/neo4j_browser_queries.cypher)** - Basic statistics and search
-- **[Content Analysis](docs/cypher/neo4j_content_analysis.cypher)** - Advanced topic analysis
-- **[Enhanced Queries](docs/cypher/neo4j_browser_queries_enhanced.cypher)** - Visualization and utilities
-=======
 - **[45 Copy-Paste Queries](neo4j-rag-demo/AURA_CYPHER_QUERIES.md)** - Complete Cypher guide with graph DB benefits
 - **[Results Explained](CYPHER_ANALYSIS_RESULTS_EXPLAINED.md)** - Non-technical explanation of your data
 - **[Browser Queries](neo4j-rag-demo/scripts/neo4j_browser_queries.cypher)** - Basic statistics and search
 - **[Content Analysis](neo4j-rag-demo/scripts/neo4j_content_analysis.cypher)** - Advanced topic analysis
 - **[Enhanced Queries](neo4j-rag-demo/scripts/neo4j_browser_queries_enhanced.cypher)** - Visualization and utilities
->>>>>>> e38ff58b
 
 **Manage Knowledge Base:**
 ```bash
@@ -211,7 +199,6 @@
 ### Option 2: Connect to Production Aura Instance
 
 For testing against the production knowledge base with 12 books and 30K chunks.
-<<<<<<< HEAD
 
 ```bash
 # Configure credentials (already done if you followed setup)
@@ -232,28 +219,6 @@
 For developers modifying RAG service code. Runs Neo4j in Docker, Python locally for debugging.
 
 ```bash
-=======
-
-```bash
-# Configure credentials (already done if you followed setup)
-# Credentials in: neo4j-rag-demo/.env
-# Instance: 6b870b04 (westeurope)
-
-# Test connection
-cd neo4j-rag-demo
-source venv_local/bin/activate
-python scripts/rag_statistics.py
-
-# Test search
-python scripts/rag_search_examples.py
-```
-
-### Option 3: Local Development Setup
-
-For developers modifying RAG service code. Runs Neo4j in Docker, Python locally for debugging.
-
-```bash
->>>>>>> e38ff58b
 # Start local Neo4j
 docker run -d --name neo4j-rag \
   -p 7474:7474 -p 7687:7687 \
@@ -345,14 +310,7 @@
 
 **Aura Instance**: `6b870b04` (westeurope) | **Books**: 12 PDFs | **Chunks**: 30,006 | **Coverage**: 100%
 
-<<<<<<< HEAD
-See [Aura Database Analysis](docs/analysis/AURA_DATABASE_ANALYSIS_REPORT.md) for detailed analysis.
-
-![Azure AI Foundry Assistant Configuration](docs/images/azure-ai-foundry-assistant-configuration.png)
-*Azure AI Foundry Assistant with Neo4j RAG custom functions*
-=======
 See [AURA_DATABASE_ANALYSIS_REPORT.md](AURA_DATABASE_ANALYSIS_REPORT.md) for detailed analysis.
->>>>>>> e38ff58b
 
 ### Quick Azure Deployment
 
@@ -363,15 +321,9 @@
 ### Configure Azure AI Assistant
 
 After deploying the RAG service, your Azure AI Foundry agent is already configured with custom tools for searching the knowledge base with 30K chunks, uploading new documents, and retrieving statistics. The AI agent leverages Neo4j's high-performance vector search for instant, grounded responses from your comprehensive technical library.
-<<<<<<< HEAD
 
 Your Assistant is ready: `python scripts/configure-azure-assistant.py` (if updates needed)
 
-=======
-
-Your Assistant is ready: `python scripts/configure-azure-assistant.py` (if updates needed)
-
->>>>>>> e38ff58b
 **Your Assistant:**
 - **ID**: `asst_LHQBXYvRhnbFo7KQ7IRbVXRR`
 - **Model**: gpt-4o-mini
